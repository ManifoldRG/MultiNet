--- conflicted
+++ resolved
@@ -215,11 +215,7 @@
     }
 
     @staticmethod
-<<<<<<< HEAD
-    def get_valid_action_space(dataset_name: str) -> dict[str, any]:
-=======
     def get_valid_action_space(dataset_name: str, action_space_name: str) -> dict[str, any]:
->>>>>>> 5d6e0683
         """
         Get the action space for a procgen dataset
         """
