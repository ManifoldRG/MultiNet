#!/usr/bin/env python3
"""
MultiNet Evaluation Harness Script

This is the main evaluation script for the MultiNet benchmarking toolkit.
It loads datasets, runs model predictions, and calculates evaluation metrics.
"""

import argparse
import importlib.util
import json
import sys
from datetime import datetime
from pathlib import Path
from typing import Any, Dict, List

import torch

# Add project root to path
ROOT_DIR = Path(__file__).parent.parent.parent
sys.path.insert(0, str(ROOT_DIR))

# Import evaluation harness components
from src.eval_harness.model_adapter import ModelAdapter

from src.data_utils import *
from src.eval_harness.scoring import *


class EvaluationConfig:
    """Configuration class for evaluation parameters."""
    
    def __init__(self, args):
        self.dataset = args.dataset
        self.model_adapter_module_path = args.model_adapter_module_path
        self.output_path = Path(args.output_path)
        self.data_split = args.data_split
        self.disk_root_dir = args.disk_root_dir
        self.batch_size = args.batch_size
        self.max_samples = args.max_samples
        self.device = args.device
        self.seed = args.seed
        
        # Validate and setup paths
        self.output_path.mkdir(parents=True, exist_ok=True)
        self.predictions_path = self.output_path / "predictions"
        self.predictions_path.mkdir(exist_ok=True)
        
        # Auto-detect device if needed
        if self.device == 'auto':
            self.device = 'cuda' if torch.cuda.is_available() else 'cpu'
            
        # Validate dataset
        self.task_type = self._get_task_type()

    def _get_task_type(self) -> str:
        """Determine task type based on dataset name."""
        # TODO: update this to have better task type descriptions
        # TODO: create dataset_info.json file and move this logic there
        gameplay_datasets = ['overcooked_ai']
        robotics_datasets = ['openx']
        mcq_datasets = ['piqa']
<<<<<<< HEAD
        vqa_datasets = ['sqa3d', 'robovqa']
=======
        text_gen_datasets = ['sqa3d', 'robot_vqa']
>>>>>>> 07e4eaaa
        grounding_datasets = ['odinw']
        tool_use_datasets = ['bfcl']
        
        if self.dataset in gameplay_datasets:
            return 'discrete_action'
        elif any(dataset in self.dataset for dataset in robotics_datasets):
            return 'continuous_action'
        elif self.dataset in mcq_datasets:
            return 'multiple_choice'
        elif self.dataset in vqa_datasets:
            return 'text_generation'
        elif self.dataset in grounding_datasets:
            return 'grounding'
        elif self.dataset in tool_use_datasets:
            return 'tool_use'
        else:
            # Default to discrete action for unknown datasets
            print(f"Warning: Unknown dataset '{self.dataset}', defaulting to discrete_action task type")
            return 'discrete_action'

def get_dataset_and_dataloader(config: EvaluationConfig) -> tuple:
    # Find data files
    if 'openx' in config.dataset:
        files, path = find_data_files('openx', config.disk_root_dir, dataset=config.dataset, split=config.data_split)
    elif 'robovqa' in config.dataset:
        files, path = find_data_files('openx', config.disk_root_dir, dataset='openx_multi_embodiment', split=config.data_split)
    else:
        files, path = find_data_files(config.dataset, config.disk_root_dir, split=config.data_split)
    
    if len(files) == 0:
        error_msg = f"No data found for dataset {config.dataset} in {path}. "
        raise FileNotFoundError(error_msg)
    
    # Get dataloader
    if 'openx' in config.dataset:
        dataset, data_loader = get_openx_dataloader(
            files, batch_size=config.batch_size, dataset_name=config.dataset
        )
    elif config.dataset == 'robovqa':
        dataset, data_loader = get_openx_dataloader(
            files, batch_size=config.batch_size, dataset_name='robot_vqa'
        )
    elif config.dataset == 'overcooked_ai':
        if len(files) > 1:
            raise NotImplementedError("No support for multiple datasets yet.")
        pickle_file = files[0]
            
        dataset, data_loader = get_overcooked_dataloader(
            pickle_file, batch_size=config.batch_size
        )
    elif config.dataset == 'piqa':
        if len(files) > 1:
            raise NotImplementedError("No support for multiple datasets yet.")
        jsonl_file = files[0]
        dataset, data_loader = get_piqa_dataloader(
            jsonl_file, batch_size=config.batch_size,
        )
    elif config.dataset == 'sqa3d':
        if len(files) > 1:
            raise NotImplementedError("No support for multiple datasets yet.")
        data_dict = files[0]
        question_file = data_dict['question_file']
        annotation_file = data_dict['annotation_file']
        images_dir = data_dict['images_dir']
        dataset, data_loader = get_sqa3d_dataloader(
            question_file, annotation_file, images_dir, batch_size=config.batch_size
        )
    elif config.dataset == 'odinw':
        dataset, data_loader = get_odinw_multi_dataloader(
            files, batch_size=config.batch_size
        )

    elif config.dataset == 'bfcl':
        if len(files) > 1:
            raise NotImplementedError("No support for multiple datasets yet.")
        data_dict = files[0]
        question_file = data_dict['question_file']
        answer_file = data_dict['answer_file']
        dataset, data_loader = get_bfcl_dataloader(
            question_file, answer_file, batch_size=config.batch_size
        )
    else:
        raise ValueError(f"Invalid dataset name: {config.dataset}")
    return dataset, data_loader

def get_metrics_calculator(config: EvaluationConfig, dataset: torch.utils.data.Dataset):
    if 'openx' in config.dataset:
        action_stats = dataset.action_stats
        metrics_calculator = RoboticsMetricsCalculator(action_stats)
    elif config.dataset == 'robovqa':
        metrics_calculator = VQAMetricsCalculator()
    elif config.dataset == 'overcooked_ai':
        metrics_calculator = OvercookedAIMetricsCalculator()
    elif config.dataset == 'piqa':
        metrics_calculator = MCQMetricsCalculator()
    elif config.dataset == 'sqa3d':
        metrics_calculator = VQAMetricsCalculator()
    elif config.dataset == 'odinw':
        metrics_calculator = MCQMetricsCalculator()
    elif config.dataset == 'bfcl':
        metrics_calculator = VQAMetricsCalculator()
    else:
        raise ValueError(f"Invalid dataset name: {config.dataset}")
    return metrics_calculator

def load_model_adapter(config: EvaluationConfig) -> ModelAdapter:
    """Load the user's model adapter from the specified module."""
    print(f"Loading model adapter from: {config.model_adapter_module_path}")
    
    # Load the module dynamically
    spec = importlib.util.spec_from_file_location("user_adapter", config.model_adapter_module_path)
    if spec is None:
        raise ImportError(f"Could not load module from {config.model_adapter_module_path}")
        
    user_module = importlib.util.module_from_spec(spec)
    spec.loader.exec_module(user_module)
    
    # Find the adapter class
    adapter_class = None
    for attr_name in dir(user_module):
        attr = getattr(user_module, attr_name)
        if (isinstance(attr, type) and 
            issubclass(attr, ModelAdapter) and 
            attr != ModelAdapter and
            not bool(getattr(attr, "__abstractmethods__", False))):
                adapter_class = attr
                break
            
    if adapter_class is None:
        raise ValueError("No ModelAdapter subclass found in the provided module")
        
    # Instantiate the adapter
    print(f"Found adapter class: {adapter_class.__name__}")

    model_adapter = adapter_class()
    # Initialize the model
    print("Initializing model...")
    model_adapter.initialize(device=config.device, seed=config.seed)
    
    return model_adapter

def save_predictions(predictions: List[Dict[str, Any]], config: EvaluationConfig) -> None:
    """Save predictions to file."""
    timestamp = datetime.now().strftime("%Y%m%d_%H%M%S")
    
    # Save predictions in JSONL format
    predictions_file = config.predictions_path / f"{config.dataset}_predictions_{timestamp}.jsonl"
    print(f"Saving {config.dataset} predictions to: {predictions_file}")
    
    with open(predictions_file, 'w') as f:
        for pred in predictions:
            f.write(json.dumps(pred, default=str) + '\n')
    
    print(f"{config.dataset} predictions saved to: {predictions_file}")

def save_results(metrics: Dict[str, Any], config: EvaluationConfig) -> None:
    """Save generated metrics to file."""
    
    timestamp = datetime.now().strftime("%Y%m%d_%H%M%S")
    
    # Save metrics
    results_file = config.output_path / f"{config.dataset}_metrics_{timestamp}.json"
    print(f"Saving metrics to: {results_file}")
    
    summary = {
        'evaluation_config': {
            'dataset': config.dataset,
            'task_type': config.task_type,
            'model_adapter_path': str(config.model_adapter_module_path),
            'data_split': config.data_split,
            'batch_size': config.batch_size,
            'seed': config.seed,
            'timestamp': timestamp
        },
        'metrics': metrics
    }
    
    with open(results_file, 'w') as f:
        json.dump(summary, f, indent=2, default=str)
    
    print(f"Metrics saved to: {results_file}")

def bordered_print(text: str):
    print(f"\n{'='*60}")
    print(text)
    print(f"{'='*60}")

def main():
    """Main evaluation function."""
    parser = argparse.ArgumentParser(description="MultiNet Model Evaluation Script")
    
    # Required arguments
    parser.add_argument('--dataset', type=str, required=True,
<<<<<<< HEAD
                        help="Dataset name (overcooked_ai, any openx morphology, piqa, sqa3d, robovqa, odinw, bfcl)")
=======
                       help="Dataset name (overcooked_ai, openx, piqa, sqa3d, robot_vqa, odinw, bfclv3)")
>>>>>>> 07e4eaaa
    parser.add_argument('--model_adapter_module_path', type=str, required=True,
                        help="Path to Python module containing ModelAdapter implementation")
    parser.add_argument('--output_path', type=str, required=True,
                        help="Directory to save predictions and results")

    # Optional arguments
    parser.add_argument('--disk_root_dir', type=str, default='/mnt/disks/mount_dir/MultiNet/src/v1/processed',
                        help="Root directory containing translated dataset files")
    parser.add_argument('--data_split', type=str, default='public', choices=['public', 'private'],
                        help="Data split to use ('public' for public samples, 'private' for private eval data)")
    parser.add_argument('--batch_size', type=int, default=1,
                        help="Batch size for evaluation")
    parser.add_argument('--max_samples', type=int, default=None,
                        help="Maximum number of samples to evaluate")
    parser.add_argument('--device', type=str, default='auto', choices=['auto', 'cuda', 'cpu'],
                        help="Device to use for evaluation")
    parser.add_argument('--seed', type=int, default=42,
                        help="Random seed for deterministic evaluation")
    
    args = parser.parse_args()

    # Initialize configuration
    config = EvaluationConfig(args)
    print(f"Starting MultiNet evaluation...")
    print(f"Dataset: {config.dataset} (Task type: {config.task_type})")
    print(f"Output path: {config.output_path}")
    print(f"Device: {config.device}")
    
    # Step 1: Load dataset
    bordered_print("STEP 1: LOADING DATASET")

    dataset, data_loader = get_dataset_and_dataloader(config)

    # Step 2: Load model adapter
    bordered_print("STEP 2: LOADING MODEL ADAPTER")
    
    model_adapter = load_model_adapter(config)
    print(f"Model adapter loaded: {model_adapter.__class__.__name__}")
    
    # Step 3: Run and save predictions to file
    bordered_print("STEP 3: RUNNING PREDICTIONS")
    if not isinstance(data_loader, list):
        data_loaders = [data_loader]
    else:
        data_loaders = data_loader
    
    for dl in data_loaders:
        predictions = []
        ground_truth_actions = []
        for batch in dl:
            batch_predictions = model_adapter.batch_predict_actions(batch)
            predictions.extend(batch_predictions)
            ground_truth_actions.extend(batch['action'])
        save_predictions(predictions, config)

    # Step 4: Calculate metrics
    bordered_print("STEP 4: CALCULATING METRICS")
    
    metrics_calculator = get_metrics_calculator(config)
    metrics = metrics_calculator.calculate_metrics(predictions, ground_truth_actions)
    
    # Step 5: Save results
    bordered_print("STEP 5: SAVING METRICS")

    save_results(metrics, config)
    
    bordered_print("EVALUATION COMPLETE!")


if __name__ == "__main__":
    main()<|MERGE_RESOLUTION|>--- conflicted
+++ resolved
@@ -60,11 +60,7 @@
         gameplay_datasets = ['overcooked_ai']
         robotics_datasets = ['openx']
         mcq_datasets = ['piqa']
-<<<<<<< HEAD
-        vqa_datasets = ['sqa3d', 'robovqa']
-=======
-        text_gen_datasets = ['sqa3d', 'robot_vqa']
->>>>>>> 07e4eaaa
+        vqa_datasets = ['sqa3d', 'robot_vqa']
         grounding_datasets = ['odinw']
         tool_use_datasets = ['bfcl']
         
@@ -75,21 +71,19 @@
         elif self.dataset in mcq_datasets:
             return 'multiple_choice'
         elif self.dataset in vqa_datasets:
-            return 'text_generation'
+            return 'visual_question_answering'
         elif self.dataset in grounding_datasets:
-            return 'grounding'
+            return 'visual_grounding'
         elif self.dataset in tool_use_datasets:
             return 'tool_use'
         else:
-            # Default to discrete action for unknown datasets
-            print(f"Warning: Unknown dataset '{self.dataset}', defaulting to discrete_action task type")
-            return 'discrete_action'
+            raise ValueError(f"Invalid dataset name: {self.dataset}")
 
 def get_dataset_and_dataloader(config: EvaluationConfig) -> tuple:
     # Find data files
     if 'openx' in config.dataset:
         files, path = find_data_files('openx', config.disk_root_dir, dataset=config.dataset, split=config.data_split)
-    elif 'robovqa' in config.dataset:
+    elif 'robot_vqa' in config.dataset:
         files, path = find_data_files('openx', config.disk_root_dir, dataset='openx_multi_embodiment', split=config.data_split)
     else:
         files, path = find_data_files(config.dataset, config.disk_root_dir, split=config.data_split)
@@ -103,7 +97,7 @@
         dataset, data_loader = get_openx_dataloader(
             files, batch_size=config.batch_size, dataset_name=config.dataset
         )
-    elif config.dataset == 'robovqa':
+    elif config.dataset == 'robot_vqa':
         dataset, data_loader = get_openx_dataloader(
             files, batch_size=config.batch_size, dataset_name='robot_vqa'
         )
@@ -154,7 +148,7 @@
     if 'openx' in config.dataset:
         action_stats = dataset.action_stats
         metrics_calculator = RoboticsMetricsCalculator(action_stats)
-    elif config.dataset == 'robovqa':
+    elif config.dataset == 'robot_vqa':
         metrics_calculator = VQAMetricsCalculator()
     elif config.dataset == 'overcooked_ai':
         metrics_calculator = OvercookedAIMetricsCalculator()
@@ -258,11 +252,7 @@
     
     # Required arguments
     parser.add_argument('--dataset', type=str, required=True,
-<<<<<<< HEAD
-                        help="Dataset name (overcooked_ai, any openx morphology, piqa, sqa3d, robovqa, odinw, bfcl)")
-=======
-                       help="Dataset name (overcooked_ai, openx, piqa, sqa3d, robot_vqa, odinw, bfclv3)")
->>>>>>> 07e4eaaa
+                        help="Dataset name (overcooked_ai, any openx morphology, piqa, sqa3d, robot_vqa, odinw, bfcl)")
     parser.add_argument('--model_adapter_module_path', type=str, required=True,
                         help="Path to Python module containing ModelAdapter implementation")
     parser.add_argument('--output_path', type=str, required=True,
