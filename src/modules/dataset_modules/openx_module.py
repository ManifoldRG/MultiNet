from src.modules.modality_modules.vlm_module import VLMModule
from src.data_utils.openx_dataloader import get_openx_dataloader
from definitions.prompt import format_instruction_prompt
from definitions.openx import DESCRIPTIONS, ACTION_SPACES, ACTION_EXCLUSIVENESS, ADDITIONAL_INSTRUCTIONS
from typing import Any, Union
from glob import glob

import numpy as np
import json
import string
import time


class OpenXModule:
    def __init__(self, disk_root_dir: str, modality: str, source: str, model: str, batch_size: int, k_shots: int) -> None:
        self.disk_root_dir = disk_root_dir
        self.datasets = list(DESCRIPTIONS.keys())
        self.modality = modality
        self.source = source
        self.model = model
        self.batch_size = batch_size
        self.k_shots = k_shots
        self.action_stats_opxmodule = None

    # Main evaluation function.
    def run_eval(self) -> None:
        # Since OpenX consists of multiple datasets, a modality module should be initialized per every evaluation step for each dataset.
        total_results = {}
        for dataset in self.datasets:
            if self.modality == 'vlm':
                modality_module = VLMModule(self.source, self.model)
                result = self._run_eval_dataset(dataset, modality_module)

                total_results[dataset] = result

        with open(f"openx_results.json", 'w') as f:
            json.dump(total_results, f)

    # Evaluation of one dataset.
    def _run_eval_dataset(self, dataset: str, modality_module: Any) -> dict[str, Union[list, float]]:
        result = {}

<<<<<<< HEAD
        tfds_shards = self._find_shards(dataset)[:1]
        if len(tfds_shards) == 0:
=======
        try:
            tfds_shards = self._find_shards(dataset)
            if len(tfds_shards) == 0:
                return {}

            start_time = time.time()

            # Creating the dataloader.
            dataloader_obj, dataloader = get_openx_dataloader(tfds_shards, batch_size=self.batch_size)

            avg_mse_list = []
            total_dataset_amse = 0.0
            episode_count = 0
            total_success_counts = []
            for batch in dataloader:
                # Action stats need to be retrieved only once for each dataset, after they have been populated.
                if self.action_stats_opxmodule is None:
                    self.action_stats_opxmodule = dataloader_obj._get_action_stats()  
                batch_size = len(batch['text_observation'])
                episode_mses = [[] for b in range(batch_size)]
                success_counts = [0 for b in range(batch_size)]

                # Consuming the batch until all timesteps in the batch.
                for cur_inputs, k_shots_examples, instructions, labels, idxs, output_types, is_lasts in self._process_batch(batch, dataset):
                    outputs = modality_module.infer_step(cur_inputs, k_shots_examples, instructions, output_types)  # (B)

                    # Any invalid output 'None' should be initialized into a random action.
                    outputs = [np.random.random(size=(labels[o].shape)) if output is None else output for o, output in enumerate(outputs)]

                    # This only works for continuous vector actions. (Okay for OpenX)
                    mses = np.mean((np.array(labels) - np.array(outputs)) ** 2, axis=-1)
                    assert len(mses) == len(idxs), "The calculated MSEs are not matched with the processed inputs."

                    for i, idx in enumerate(idxs):
                        episode_mses[idx].append(mses[i])

                        # If any episodes are the last, recording the success rate.
                        if is_lasts[i] and np.array_equal(np.array(outputs[i]), np.array(labels[i])):
                            success_counts[idx] += 1

                # Calculate average RMSE for the episode
                avg_episode_mses = [np.mean(episode_mse) for episode_mse in episode_mses]
                avg_mse_list += avg_episode_mses
                total_dataset_amse += np.sum(avg_episode_mses)
                episode_count += batch_size
                total_success_counts += success_counts

            end_time = time.time()
            eval_time = end_time - start_time

            result['action_success_rate'] = (sum(total_success_counts) / len(total_success_counts)) * 100
            result['avg_mse_list'] = avg_mse_list
            result['episode_count'] = episode_count
            result['total_dataset_amse'] = total_dataset_amse

            # Calculating average AMSE over all episodes
            avg_dataset_amse = total_dataset_amse / episode_count
            
            # Calculating min-max normalized AMSE
            min_amse = min(avg_mse_list)
            max_amse = max(avg_mse_list)
            result['normalized_amse'] = (avg_dataset_amse - min_amse) / (max_amse - min_amse) if max_amse != min_amse else 0
            result['eval_time'] = eval_time

        except KeyError:
            print(f"The VLMModule cannot be initialized since there is no dataset called {dataset} in OpenX. Moving on to the next one...")
>>>>>>> 28030452
            return {}

        start_time = time.time()

        # Creating the dataloader.
        dataloader = get_openx_dataloader(tfds_shards, batch_size=self.batch_size)

        avg_mse_list = []
        total_dataset_amse = 0.0
        episode_count = 0
        total_success_counts = []
        for batch in dataloader:
            batch_size = len(batch['text_observation'])
            episode_mses = [[] for b in range(batch_size)]
            success_counts = [0 for b in range(batch_size)]

            # Consuming the batch until all timesteps in the batch.
            for cur_inputs, k_shots_examples, instructions, labels, idxs, output_types, is_lasts in self._process_batch(batch, dataset):
                outputs = modality_module.infer_step(cur_inputs, k_shots_examples, instructions, output_types)  # (B)

                # Any invalid output 'None' should be initialized into a random action.
                outputs = [np.random.random(size=(labels[o].shape)) if output is None else output for o, output in enumerate(outputs)]

                # This only works for continuous vector actions. (Okay for OpenX)
                mses = np.mean((np.array(labels) - np.array(outputs)) ** 2, axis=-1)
                assert len(mses) == len(idxs), "The calculated MSEs are not matched with the processed inputs."

                for i, idx in enumerate(idxs):
                    episode_mses[idx].append(mses[i])

                    # If any episodes are the last, recording the success rate.
                    if is_lasts[i] and np.array_equal(np.array(outputs[i]), np.array(labels[i])):
                        success_counts[idx] += 1

            # Calculate average RMSE for the episode
            avg_episode_mses = [np.mean(episode_mse) for episode_mse in episode_mses]
            avg_mse_list += avg_episode_mses
            total_dataset_amse += np.sum(avg_episode_mses)
            episode_count += batch_size
            total_success_counts += success_counts

        end_time = time.time()
        eval_time = end_time - start_time

        result['action_success_rate'] = (sum(total_success_counts) / len(total_success_counts)) * 100
        result['avg_mse_list'] = avg_mse_list
        result['episode_count'] = episode_count
        result['total_dataset_amse'] = total_dataset_amse

        # Calculating average AMSE over all episodes
        avg_dataset_amse = total_dataset_amse / episode_count
        
        # Calculating min-max normalized AMSE
        min_amse = min(avg_mse_list)
        max_amse = max(avg_mse_list)
        result['normalized_amse'] = (avg_dataset_amse - min_amse) / (max_amse - min_amse) if max_amse != min_amse else 0
        result['eval_time'] = eval_time

        return result
    
    # Finding the translated TFDS shards.
    def _find_shards(self, dataset: str) -> list[str]:
        try:
            dataset_dir = glob(f"{self.disk_root_dir}/mount_dir*/openx_*_translated/{dataset}")[0]
            shard_files = glob(f"{dataset_dir}/translated_shard_*")
            tfds_shards = sorted(shard_files, key=lambda x: int(x.split('_')[-1]))
            return tfds_shards
        except IndexError:
            print(f"Cannot identify the directory to the dataset {dataset}. Skipping this dataset.")
            return []

    # Forming the batch.
    def _process_batch(self, batch: dict[str, list[Any]], dataset: str):
        # Getting the maxmimum length of episodes.
        text_obs = batch['text_observation']
        batch_size = len(text_obs)
        max_timesteps = 0
        for b in range(batch_size):
            max_timesteps = max(max_timesteps, len(text_obs[b]))
        
        for t in range(max_timesteps):
            cur_inputs, k_shots_examples, instructions, labels, idxs, output_types, is_lasts = [], [], [], [], [], [], []
            
            for b in range(batch_size):
                if t < len(text_obs[b]):
                    # This batch is consumed.
                    idxs.append(b)
                    cur_inputs.append([])

                    # First, setting the instructions and output types.
                    env_name = text_obs[b][t].strip().strip(string.punctuation).lower()
                    instruction = self._get_vlm_instruction(dataset, env_name)
                    instructions.append(instruction)

                    output_type = self._get_output_type(dataset, env_name)
                    output_types.append(output_type)

                    labels.append(batch['action'][b][t])
                    is_lasts.append(batch['is_last'][b][t])

                    if 'image_observation' in batch and batch['image_observation'][b][t] is not None:
                        image_obs = batch['image_observation'][b][t]
                        if len(image_obs.shape) == 4:
                            image_obs = [('image_observation', image) for image in image_obs]
                            cur_inputs[-1] += image_obs
                        else:
                            cur_inputs[-1].append(('image_observation', image_obs))

                    # Processing additional observations.
                    for key, value in batch.items():
                        if key != 'action' and key != 'reward' and key != 'is_last' and key != 'image_observation' and key != 'text_observation' and value[b][t] is not None:
                            cur_inputs[-1].append((key, value[b][t]))

                    cur_inputs[-1].append(('text_observation', text_obs[b][t]))

            yield cur_inputs, k_shots_examples, instructions, labels, idxs, output_types, is_lasts

    # Generating the instruction text for VLMModule.
    def _get_vlm_instruction(self, dataset: str, env_name: str):
        assert dataset in DESCRIPTIONS, f"The dataset {dataset} is not included in the OpenX group."
        assert env_name in DESCRIPTIONS[dataset], f"The environment {env_name} is not included in the OpenX group."

        env_desc = ' '.join(DESCRIPTIONS[dataset][env_name])
        # Handle the cases where the action space does not have a verbal description, and stats need to be used instead.
        if len(ACTION_SPACES[dataset][env_name]) == 1:
            # If there is a placeholder 'None' in the action space, it means that the action space is not given a verbal description.
            if ACTION_SPACES[dataset][env_name][0] == None:
                ACTION_SPACES[dataset][env_name] = {}
                for i in range(self.action_stats_opxmodule['size'][0]):
                    ACTION_SPACES[dataset][env_name][i] = ("The action space statistics of this dimension of the action space over the entire dataset", self.action_stats_opxmodule['min'][i], self.action_stats_opxmodule['max'][i], self.action_stats_opxmodule['mean'][i])
        action_space = ACTION_SPACES[dataset][env_name]
        only_one_action = ACTION_EXCLUSIVENESS[dataset][env_name]
        additional_inst = None
        if dataset in ADDITIONAL_INSTRUCTIONS and env_name in ADDITIONAL_INSTRUCTIONS[dataset]:
            additional_inst = ' '.join(ADDITIONAL_INSTRUCTIONS[dataset][env_name])

        instruction = format_instruction_prompt(env_name, env_desc, action_space, only_one_action, additional_inst)
        return instruction
    
    # Getting the output type for VLMModule.
    def _get_output_type(self, dataset: str, env_name: str):
        if ACTION_EXCLUSIVENESS[dataset][env_name]:
            return tuple
        else:
            return list<|MERGE_RESOLUTION|>--- conflicted
+++ resolved
@@ -40,10 +40,6 @@
     def _run_eval_dataset(self, dataset: str, modality_module: Any) -> dict[str, Union[list, float]]:
         result = {}
 
-<<<<<<< HEAD
-        tfds_shards = self._find_shards(dataset)[:1]
-        if len(tfds_shards) == 0:
-=======
         try:
             tfds_shards = self._find_shards(dataset)
             if len(tfds_shards) == 0:
@@ -110,7 +106,6 @@
 
         except KeyError:
             print(f"The VLMModule cannot be initialized since there is no dataset called {dataset} in OpenX. Moving on to the next one...")
->>>>>>> 28030452
             return {}
 
         start_time = time.time()
