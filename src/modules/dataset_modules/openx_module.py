--- conflicted
+++ resolved
@@ -232,11 +232,7 @@
         else:
             # If not, the env_name itself becomes the description.
             env_desc = env_name.capitalize() + "."
-<<<<<<< HEAD
-        
-=======
-
->>>>>>> cbf2f57d
+
         if env_name in ACTION_SPACES[dataset]:
             # If env_name exists, the action space of that environment is defined specifically.
             action_space = ACTION_SPACES[dataset][env_name]
