--- conflicted
+++ resolved
@@ -273,18 +273,6 @@
 
         messages = system_message + self.history[0][start_idx:]
         
-<<<<<<< HEAD
-        max_tokens_param = self._get_max_tokens_param()
-        api_params = {
-            "model": self.model,
-            "messages": messages,
-            max_tokens_param: self.max_output_tokens_per_query
-        }
-        
-        response = self.client.chat.completions.create(**api_params)
-
-        return response.choices[0].message.content
-=======
         if self._is_reasoning_model():
             # Use responses API for reasoning models
             # The responses API supports multimodal input in a structured format
@@ -312,7 +300,6 @@
             
             response = self.client.chat.completions.create(**api_params)
             return response.choices[0].message.content
->>>>>>> e5fb0f51
     
     def get_batch_job_status(self, batch_job_id: str) -> bool:
         batch_job = self.client.batches.retrieve(batch_job_id)
