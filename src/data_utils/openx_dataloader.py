--- conflicted
+++ resolved
@@ -101,9 +101,7 @@
                     'reward': elem['reward'].numpy(),
                     'is_last': elem['is_last'].numpy()
                 }
-<<<<<<< HEAD
                 step_data.update(float_obs)
-=======
 
                 #Track the min, max, sum, and count of the action space
                 if self.action_tensor_size is None and self.action_stats_populated==False:
@@ -120,10 +118,7 @@
                     self.action_stats['max'] = np.maximum(self.action_stats['max'], concatenated_action_float)
                     self.action_stats['sum'] += concatenated_action_float
                     self.action_stats['count'] += 1
-                
-
->>>>>>> 28030452
-                
+                    
                 current_episode.append(step_data)
 
                 if step_data['is_last']:
