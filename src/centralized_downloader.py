from argparse import ArgumentParser
import tensorflow_datasets as tfds
import torch
from datasets import load_dataset, get_dataset_config_names
import os
from torchrl.data.datasets import VD4RLExperienceReplay
import shutil
import tensorflow as tf
import requests
from tqdm import tqdm
import requests
from google.cloud import storage
import gc
import psutil

OPENX_DATASETS = [
    'fractal20220817_data',
    'kuka',
    'bridge',
    'taco_play',
    'jaco_play',
    'berkeley_cable_routing',
    'roboturk',
    'nyu_door_opening_surprising_effectiveness',
    'viola',
    'berkeley_autolab_ur5',
    'toto',
    'language_table',
    'columbia_cairlab_pusht_real',
    'stanford_kuka_multimodal_dataset_converted_externally_to_rlds',
    'nyu_rot_dataset_converted_externally_to_rlds',
    'stanford_hydra_dataset_converted_externally_to_rlds',
    'austin_buds_dataset_converted_externally_to_rlds',
    'nyu_franka_play_dataset_converted_externally_to_rlds',
    'maniskill_dataset_converted_externally_to_rlds',
    'cmu_franka_exploration_dataset_converted_externally_to_rlds',
    'ucsd_kitchen_dataset_converted_externally_to_rlds',
    'ucsd_pick_and_place_dataset_converted_externally_to_rlds',
    'austin_sailor_dataset_converted_externally_to_rlds',
    'austin_sirius_dataset_converted_externally_to_rlds',
    'bc_z',
    'usc_cloth_sim_converted_externally_to_rlds',
    'utokyo_pr2_opening_fridge_converted_externally_to_rlds',
    'utokyo_pr2_tabletop_manipulation_converted_externally_to_rlds',
    'utokyo_saytap_converted_externally_to_rlds',
    'utokyo_xarm_pick_and_place_converted_externally_to_rlds',
    'utokyo_xarm_bimanual_converted_externally_to_rlds',
    'robo_net',
    'berkeley_mvp_converted_externally_to_rlds',
    'berkeley_rpt_converted_externally_to_rlds',
    'kaist_nonprehensile_converted_externally_to_rlds',
    'stanford_mask_vit_converted_externally_to_rlds',
    'tokyo_u_lsmo_converted_externally_to_rlds',
    'dlr_sara_pour_converted_externally_to_rlds',
    'dlr_sara_grid_clamp_converted_externally_to_rlds',
    'dlr_edan_shared_control_converted_externally_to_rlds',
    'asu_table_top_converted_externally_to_rlds',
    'stanford_robocook_converted_externally_to_rlds',
    'eth_agent_affordances',
    'imperialcollege_sawyer_wrist_cam',
    'iamlab_cmu_pickup_insert_converted_externally_to_rlds',
    'uiuc_d3field',
    'utaustin_mutex',
    'berkeley_fanuc_manipulation',
    'cmu_play_fusion',
    'cmu_stretch',
    'berkeley_gnm_recon',
    'berkeley_gnm_cory_hall',
    'berkeley_gnm_sac_son'
]

#List of datasets in v0 MultiNet
multinetv0list = ['obelics', 'coyo_700m', 'ms_coco_captions', 'conceptual_captions', 'a_okvqa', 'vqa_v2', 'datacomp', 'finewebedu', 'dm_lab_rlu', 'dm_control_suite_rlu', 'atari', 'baby_ai', 'mujoco', 'vd4rl', 'metaworld', 'procgen', 'language_table', 'openx', 'locomuojoco']

def build_arg_parser() -> ArgumentParser:

    parser = ArgumentParser(description=f'Download the dataset')
    parser.add_argument("--dataset_name", type=str, required=True, help="Mention the dataset in MultiNet that needs to be translated. Different datasets are: 'obelics', 'coyo_700m', 'ms_coco_captions', 'conceptual_captions', 'a_okvqa', 'vqa_v2', 'datacomp', 'finewebedu', 'dm_lab_rlu', 'dm_control_suite_rlu', 'atari', 'baby_ai', 'mujoco', 'vd4rl', 'meta_world', 'procgen', 'language_table', 'openx', 'locomuojoco' ")
    parser.add_argument("--output_dir", type=str, required=True, help="Provide the path to store the downloaded dataset")
    return parser


## Control dataset download modules

#RL unplugged through TFDS -- dataset is formatted more intuitively and easier to understand and work with. Documentation is available at https://www.tensorflow.org/datasets/catalog/rlu_control_suite
#Make sure you have sufficient memory to download the dataset. During the TFDS load function, the entire dataset is loaded into memory. Check the sizes at https://www.tensorflow.org/datasets/catalog/rlu_control_suite
def rlu_tfds(dataset_name: str, output_dir: str):

    rlu_dmcs_dataset_list = ['rlu_control_suite/cartpole_swingup', 'rlu_control_suite/cheetah_run', 'rlu_control_suite/finger_turn_hard', 'rlu_control_suite/fish_swim', 'rlu_control_suite/humanoid_run', 'rlu_control_suite/manipulator_insert_ball', 'rlu_control_suite/manipulator_insert_peg', 'rlu_control_suite/walker_stand', 'rlu_control_suite/walker_walk']

    for dataset in rlu_dmcs_dataset_list:

        # Download the dataset and retrieve dataset information
        dataset_name, info = tfds.load(
            dataset,
            split='train',
            data_dir=output_dir,
            #batch_size = 2,
            download=True,
            with_info=True
        )

        print("Dataset downloaded and stored at:", output_dir)
        print("Dataset information:", info)


# RL unplugged
def rlu(dataset_name: str, output_dir: str):

    if dataset_name == 'dm_lab_rlu':
        #GCP storage bucket details
        bucket_name = "rl_unplugged"
        source_folders = ['dmlab/explore_object_rewards_few', 'dmlab/explore_object_rewards_many', 'dmlab/rooms_select_nonmatching_object', 'dmlab/rooms_watermaze', 'dmlab/seekavoid_arena_01']
        
        for source_folder in source_folders:
            destination_folder = os.path.join(output_dir, source_folder)
            print('Downloading')
            # Initialize the Google Cloud Storage client
            storage_client = storage.Client.create_anonymous_client()
            # Get the bucket
            bucket = storage_client.bucket(bucket_name)
            # List all blobs in the source folder
            blobs = bucket.list_blobs(prefix=source_folder)

            # Download each blob
            for blob in blobs:
                # Skip if the blob is a folder (ends with '/')
                if blob.name.endswith('/'):
                    continue
                # Create the local file path
                local_path = os.path.join(destination_folder, blob.name[len(source_folder):].lstrip('/'))
                # Create directories if they don't exist
                os.makedirs(os.path.dirname(local_path), exist_ok=True)
                # Download the blob
                blob.download_to_filename(local_path)
                print(f"Downloaded {blob.name} to {local_path}")
            
        print('Successfully downloaded DM Lab from RL unplugged')
        return
    
    elif dataset_name == 'dm_control_suite_rlu':
        #GCP storage bucket details
        bucket_name = "rl_unplugged"
        source_folder = "dm_control_suite"
        destination_folder = os.path.join(output_dir, dataset_name)
        print('Downloading')
        # Initialize the Google Cloud Storage client
        storage_client = storage.Client.create_anonymous_client()
        # Get the bucket
        bucket = storage_client.bucket(bucket_name)
        # List all blobs in the source folder
        blobs = bucket.list_blobs(prefix=source_folder)
        print(blobs)
        # Download each blob
        for blob in blobs:
            # Skip if the blob is a folder (ends with '/')
            if blob.name.endswith('/'):
                continue
            # Create the local file path
            local_path = os.path.join(destination_folder, blob.name[len(source_folder):].lstrip('/'))
            # Create directories if they don't exist
            os.makedirs(os.path.dirname(local_path), exist_ok=True)
            # Download the blob
            blob.download_to_filename(local_path)
            print(f"Downloaded {blob.name} to {local_path}")
        
        print('Successfully downloaded DM Control Suite from RL unplugged')
        return

# JAT    
def jat(dataset_name: str, output_dir: str):

    print('Downloading')
    config_names = get_dataset_config_names('jat-project/jat-dataset')
    
    try:
        specific_configs = [config for config in config_names if config.startswith(dataset_name)]#"metaworld, mujoco", "atari", "babyai"
        print(f"Found {len(specific_configs)} {dataset_name} configurations in {dataset_name}.")
    except:
        raise ValueError('Choose one of - atari, mujoco, metaworld, or babyai for one of the JAT datasets')


    for config in specific_configs:
        print(f"Downloading configuration: {config}")
        try:
            dataset = load_dataset('jat-project/jat-dataset',config)
            os.makedirs(os.path.join(output_dir,config))
            dataset.save_to_disk(os.path.join(output_dir,config))
            print(f"Successfully downloaded {config}")
        except Exception as e:
            raise ValueError(f"Error downloading {config}: {str(e)}")

    print(f"Finished downloading all available {dataset_name} configurations from jat-project/jat-dataset.")
    return

#V-D4RL
def vd4rl(dataset_name: str, output_dir: str):

    #V-D4RL tasks
    for dataset_id in VD4RLExperienceReplay.available_datasets:
        if '/expert' in dataset_id:
            try:
                
                print(f'Downloading {dataset_id}...')
                os.makedirs(os.path.join(output_dir,dataset_name), exist_ok=True)
                vd4rldataset = VD4RLExperienceReplay(dataset_id = dataset_id, batch_size = None)
                batch_size = len(vd4rldataset)
                # Iterate through the dataset and save batches
                for i in range(0, len(vd4rldataset), batch_size):
                    end = min(i + batch_size, len(vd4rldataset))
                    batch = vd4rldataset[i:end]
                    file_path = os.path.join(output_dir+'/'+dataset_name+'/'+'_'.join(dataset_id.split('/'))+str(i)+'.pt')
                    torch.save(batch, file_path)
                    print(f"Downloaded and saved batch {i//batch_size} to {file_path}")
            except:
                raise ValueError(f'Error downloading {dataset_id}')

    print('Successfully downloaded all V-D4RL expert datasets')
    return


#LocoMuJoCo
def locomujoco(dataset_name: str, output_dir: str):

    #Download all locomujoco perfect datasets
    # Check if loco-mujoco repo exists, if not clone it
    if not os.path.exists('loco-mujoco') and not os.path.exists('loco-mujoco/.git'):
        print("Cloning loco-mujoco repository...")
        os.system("git clone https://github.com/robfiras/loco-mujoco.git")
        print("Successfully cloned loco-mujoco")
    else:
        print("loco-mujoco repository already exists")
    try:
        os.system(f"loco-mujoco-download-perfect")
    except:
        raise ValueError("Error downloading LocoMuJoCo datasets")
    print('Successfully downloaded all LocoMuJoCo expert datasets to loco-mujoco/loco_mujoco/datasets/')
    return
    
#Procgen
def procgen(dataset_name: str, output_dir: str):

    #Procgen env names
    BASE_URL = "https://dl.fbaipublicfiles.com/DGRL/1M/expert/"
    ENV_NAMES = [
        "bigfish", "bossfight", "caveflyer", "chaser", "climber", "coinrun",
        "dodgeball", "fruitbot", "heist", "jumper", "leaper", "maze",
        "miner", "ninja", "plunder", "starpilot"
    ]

    for env_name in ENV_NAMES:
        file_name = f"{env_name}.tar.xz"
        url = BASE_URL + file_name
        file_path = os.path.join(output_dir, file_name)
        
        print(f"Downloading {file_name}...")
        response = requests.get(url, stream=True)
        total_size = int(response.headers.get('content-length', 0))

        with open(file_path, 'wb') as file, tqdm(
            desc=file_name,
            total=total_size,
            unit='iB',
            unit_scale=True,
            unit_divisor=512,
        ) as progress_bar:
            for data in response.iter_content(chunk_size=512):
                size = file.write(data)
                progress_bar.update(size)

        print(f"Extracting {file_name}...")
        shutil.unpack_archive(file_path, output_dir)
        os.remove(file_path)

    print("Successfully downloaded and extracted Procgen expert data")
    return

# OpenX
    
#Saving datasets as big as these to disk is a very RAM-intensive process. This function optimizes for this purpose by sharding and freeing up memory after saving to disk    
def shard_and_save(ds, dataset_name: str, output_dir: str, start_from_shard: int, shard_size: int):

    for i, shard in enumerate(ds.batch(shard_size), start=start_from_shard):

        if os.path.exists(os.path.join(output_dir, dataset_name,'shard_'+str(i))) == True:
            print(f'Shard {i} of {dataset_name} already downloaded')
            continue
            
        # Check RAM usage
        ram_usage = psutil.virtual_memory().percent
        #If RAM usage is more than 90% free up memory and restart the sharding+saving procedure from the same shard
        if ram_usage > 90:
            print(f"\nRAM usage is {ram_usage}%. Restarting from shard {i}...\n")
            # Clean up resources after pausing the sharding+saving procedure
            del shard
            del ds
            gc.collect()
            return i
    
        #Saving with torch instead of tf as tf has a memory leakage issue that leads to the program crashing before completion
        
        #torch.save(shard, f"{os.path.join(output_dir, dataset_name)}/shard_{i}")
                    
        #del shard
        #gc.collect()

        shard = tf.data.Dataset.from_tensor_slices(shard)
        flattened_dataset = shard.flat_map(lambda x: x['steps'])
        dataset_dict = {i: item for i, item in enumerate(flattened_dataset.as_numpy_iterator())}
        #print(dataset_dict)
        torch.save(dataset_dict, f"{os.path.join(output_dir, dataset_name)}/shard_{i}")

        # Print current RAM usage
        print(f"Processed shard {i}. Current RAM usage: {ram_usage}%")
    
    return None

#OpenX-Embodiment
def openx(dataset_name: str, output_dir: str):
    
    #OpenX datasets
<<<<<<< HEAD
    DATASETS = [
    'fractal20220817_data',
    'kuka',
    'bridge',
    'taco_play',
    'jaco_play',
    'berkeley_cable_routing',
    'roboturk',
    'nyu_door_opening_surprising_effectiveness',
    'viola',
    'berkeley_autolab_ur5',
    'toto',
    'language_table',
    'columbia_cairlab_pusht_real',
    'stanford_kuka_multimodal_dataset_converted_externally_to_rlds',
    'nyu_rot_dataset_converted_externally_to_rlds',
    'stanford_hydra_dataset_converted_externally_to_rlds',
    'austin_buds_dataset_converted_externally_to_rlds',
    'nyu_franka_play_dataset_converted_externally_to_rlds',
    'maniskill_dataset_converted_externally_to_rlds',
    'cmu_franka_exploration_dataset_converted_externally_to_rlds',
    'ucsd_kitchen_dataset_converted_externally_to_rlds',
    'ucsd_pick_and_place_dataset_converted_externally_to_rlds',
    'austin_sailor_dataset_converted_externally_to_rlds',
    'austin_sirius_dataset_converted_externally_to_rlds',
    'bc_z',
    'usc_cloth_sim_converted_externally_to_rlds',
    'utokyo_pr2_opening_fridge_converted_externally_to_rlds',
    'utokyo_pr2_tabletop_manipulation_converted_externally_to_rlds',
    'utokyo_saytap_converted_externally_to_rlds',
    'utokyo_xarm_pick_and_place_converted_externally_to_rlds',
    'utokyo_xarm_bimanual_converted_externally_to_rlds',
    'robo_net',
    'berkeley_mvp_converted_externally_to_rlds',
    'berkeley_rpt_converted_externally_to_rlds',
    'kaist_nonprehensile_converted_externally_to_rlds',
    'stanford_mask_vit_converted_externally_to_rlds',
    'tokyo_u_lsmo_converted_externally_to_rlds',
    'dlr_sara_pour_converted_externally_to_rlds',
    'dlr_sara_grid_clamp_converted_externally_to_rlds',
    'dlr_edan_shared_control_converted_externally_to_rlds',
    'asu_table_top_converted_externally_to_rlds',
    'stanford_robocook_converted_externally_to_rlds',
    'eth_agent_affordances',
    'imperialcollege_sawyer_wrist_cam',
    'iamlab_cmu_pickup_insert_converted_externally_to_rlds',
    'uiuc_d3field',
    'utaustin_mutex',
    'berkeley_fanuc_manipulation',
    'cmu_play_fusion',
    'cmu_stretch',
    'berkeley_gnm_recon',
    'berkeley_gnm_cory_hall',
    'berkeley_gnm_sac_son',
    'robot_vqa',
    'droid',
    'conq_hose_manipulation',
    'dobbe',
    'fmb',
    'io_ai_tech',
    'mimic_play',
    'aloha_mobile',
    'robo_set',
    'tidybot',
    'vima_converted_externally_to_rlds',
    'spoc',
    'plex_robosuite',
    'furniture_bench_dataset_converted_externally_to_rlds',
    'qut_dexterous_manipulation',
    'cmu_playing_with_food'
    ]

=======
    datasets = OPENX_DATASETS
    
    if dataset_name != 'openx' and dataset_name in datasets:
        datasets = [dataset_name]
        
>>>>>>> 778ef52b
    #Shard size to save the dataset to disk
    shard_size = 1

    for ds in datasets:
        
        # Try all version combinations
        versions = ['0.0.0', '0.0.1', '0.1.0', '0.1.1', '1.0.0', '1.0.1', '1.1.0', '1.1.1']
        for v in versions:
            try:
                version = v
                # If this version works, break out of loop
                temp_file_path = f'gs://gresearch/robotics/{ds}/{version}'
                builder = tfds.builder_from_directory(builder_dir=temp_file_path)
                break
            except:
                continue
        else:
            # If no version worked, raise an error
            raise ValueError(f'No version found for {ds}')
        
        file_path = f'gs://gresearch/robotics/{ds}/{version}'
    
        try:
            print(f'Downloading {ds}...')
            builder = tfds.builder_from_directory(builder_dir=file_path)
            try:
                b = builder.as_dataset(split='test')
                split_name = 'test'
                print('Downloading test split')
            except:
                try:
                    b = builder.as_dataset(split='val')
                    split_name = 'val'
                    print('Downloading val split')
                except:
                    b = builder.as_dataset(split='train')
                    split_name = 'train'
                    print('Downloading train split')
            #b = b.flat_map(lambda x: x['steps'])
            os.makedirs(os.path.join(output_dir, ds+'_'+split_name), exist_ok=True)
            
            shard_func_catch=0
            while(1):
                if shard_func_catch is not None:
                    shard_func_catch = shard_and_save(b,ds+'_'+split_name, output_dir, shard_func_catch, shard_size)
                else:
                    break

        except:
            raise ValueError(f'Error while downloading {ds}')
            
    
    print('OpenX downloads complete')
    return


## Vision-Language dataset download modules

def vislang(dataset_name: str, output_dir: str):

    #Download the specified dataset from HuggingFace
    if dataset_name == 'obelics':
        ds = load_dataset("HuggingFaceM4/OBELICS", "default")
    elif dataset_name == 'coyo_700m':
        ds = load_dataset("kakaobrain/coyo-700m")
    elif dataset_name == 'ms_coco_captions':
        ds = load_dataset("HuggingFaceM4/COCO", trust_remote_code=True)
    elif dataset_name == 'conceptual_captions':
        ds = load_dataset("google-research-datasets/conceptual_captions")
    elif dataset_name == 'a_okvqa':
        ds = load_dataset("HuggingFaceM4/A-OKVQA")
    elif dataset_name == 'vqa_v2':
        ds = load_dataset('HuggingFaceM4/VQAv2', trust_remote_code=True)
    elif dataset_name == 'datacomp':
        ds = load_dataset('mlfoundations/datacomp_1b')
    elif dataset_name == 'finewebedu':
        ds = load_dataset("HuggingFaceFW/fineweb-edu", "default")


    os.makedirs(os.path.join(output_dir, dataset_name), exist_ok=True)
    ds.save_to_disk(os.path.join(output_dir, dataset_name))
    print('Successfully downloaded and saved')
    return

def download_datasets(dataset_name: str, output_dir: str):
    
    if dataset_name in ['obelics','coyo_700m', 'ms_coco_captions', 'conceptual_captions', 'a_okvqa', 'vqa_v2', 'datacomp', 'finewebedu']:
        vislang(dataset_name, output_dir)
    elif dataset_name == 'dm_lab_rlu' or dataset_name == 'dm_control_suite_rlu':
        rlu(dataset_name, output_dir)
    elif dataset_name == 'dm_lab_rlu_tfds' or dataset_name == 'dm_control_suite_rlu_tfds':
        rlu_tfds(dataset_name, output_dir)
    elif dataset_name == 'atari' or dataset_name == 'mujoco' or dataset_name == 'babyai' or dataset_name == 'metaworld':
        jat(dataset_name, output_dir)
    elif dataset_name == 'vd4rl':
        vd4rl(dataset_name, output_dir)
    elif dataset_name == 'procgen':
        procgen(dataset_name, output_dir)
    elif dataset_name == 'locomujoco':
        locomujoco(dataset_name, output_dir)
    elif dataset_name == 'openx' or dataset_name in OPENX_DATASETS:
        openx(dataset_name, output_dir)
    else:
        print('Enter the name of a dataset in Multinet v0')

    return


if __name__ == "__main__":
    
    parser = build_arg_parser()
    args = parser.parse_args()
    download_datasets(args.dataset_name, args.output_dir) <|MERGE_RESOLUTION|>--- conflicted
+++ resolved
@@ -319,8 +319,7 @@
 def openx(dataset_name: str, output_dir: str):
     
     #OpenX datasets
-<<<<<<< HEAD
-    DATASETS = [
+    OPENX_DATASETS = [
     'fractal20220817_data',
     'kuka',
     'bridge',
@@ -392,13 +391,11 @@
     'cmu_playing_with_food'
     ]
 
-=======
     datasets = OPENX_DATASETS
     
     if dataset_name != 'openx' and dataset_name in datasets:
         datasets = [dataset_name]
         
->>>>>>> 778ef52b
     #Shard size to save the dataset to disk
     shard_size = 1
 
